<!DOCTYPE html>
<html>
  <head>
    <meta charset="utf-8" />
    <meta http-equiv="X-UA-Compatible" content="IE=edge,chrome=1" />
    <meta name="viewport" content="width=device-width, initial-scale=1" />
    <title>James Routley | Feed</title>

    <link rel="stylesheet" type="text/css" href="styles.css" media="screen" />
  </head>
  <body>
    <h1>News</h1>

    <ol class="postlist">
      
      
      
      
      
      <li>
        <a href="posts/is-watching-the-1984-ghostbusters-movie-killing-people.html">Is watching the 1984 Ghostbusters movie killing people?</a> (www.covid-datascience.com)
      </li>
      
      
      
      
      
      
      <li>
        <a href="posts/4k-desktop-wallpaper-generator.html">Show HN: 4K Desktop Wallpaper Generator</a> (tanck.nl)
      </li>
      
      
      
      
      
      
      <li>
        <a href="posts/calling-rust-from-python-using-pyo3.html">Calling Rust from Python using PyO3</a> (saidvandeklundert.net)
      </li>
      
      
      
      
      
      
      <li>
        <a href="posts/floating-point-visually-explained-2017.html">Floating point visually explained (2017)</a> (fabiensanglard.net)
      </li>
      
      
      
      
      
      
      <li>
        <a href="posts/github-broken-download-urls.html">GitHub Broken Download URLs</a> (github.com)
      </li>
      
      
      
      
      
      
      <li>
        <a href="posts/reduce-reuse-recycle-apple-announces-self-service-repair.html">|Reduce, Reuse, Recycle| Apple announces self service repair.</a> (www.apple.com)
      </li>
      
      
      
      
      
      
      <li>
        <a href="posts/omicron-update-nov-27.html">Omicron Update: Nov 27</a> (yourlocalepidemiologist.substack.com)
      </li>
      
      
      
      
      
      
      <li>
        <a href="posts/measuring-software-complexity-what-metrics-to-use.html">Measuring Software Complexity: What Metrics to Use?</a> (thevaluable.dev)
      </li>
      
      
      
      
      
      
      <li>
        <a href="posts/why-are-german-numbers-backwards.html">Why are German numbers backwards?</a> (german.stackexchange.com)
      </li>
      
      
      
      
      
      
      <li>
        <a href="posts/venus-on-qemu-enabling-the-new-virtual-vulkan-driver.html">Venus on QEMU: Enabling the new virtual Vulkan driver</a> (www.collabora.com)
      </li>
      
      
      
      
      
      
      <li>
        <a href="posts/indian-academics-throw-weight-behind-sci-hub-and-libgen-in-landmark-case.html">Indian academics throw weight behind Sci-Hub and LibGen in landmark case</a> (www.trtworld.com)
      </li>
      
      
      
      
      
      
      <li>
<<<<<<< HEAD
        <a href="posts/bison-in-canada-discover-ancient-petroglyphs-fulfilling-an-indigenous-prophecy.html">Bison in Canada Discover Ancient Petroglyphs, Fulfilling an Indigenous Prophecy</a> (www.smithsonianmag.com)
=======
        <a href="posts/proof-of-stake-is-incapable-of-producing-a-consensus.html">Proof of stake is incapable of producing a consensus</a> (yanmaani.github.io)
      </li>
      
      
      
      
      
      
      <li>
        <a href="posts/saintcon-lock-picking-lawyer-keynote.html">Saintcon: Lock Picking Lawyer Keynote</a> (www.youtube.com)
>>>>>>> d5952274
      </li>
      
      
      
      
      
      
      <li>
        <a href="posts/how-to-parse-eve-online-chat-logs-in-common-lisp.html">How to parse EVE Online chat logs (in Common Lisp)</a> (blog.michaeldresser.io)
      </li>
      
      
      
      
      
      
      <li>
        <a href="posts/fuzzyset-js.html">fuzzyset.js</a> (joy.recurse.com)
      </li>
      
      
      
      
      
      
      <li>
        <a href="posts/testing.html">Testing</a> (scattered-thoughts.net)
      </li>
      
      
      
      
      
<<<<<<< HEAD
      
      <li>
        <a href="posts/one-of-these-jpegs-is-not-like-the-other.html">One of these JPEGs is not like the other</a> (joy.recurse.com)
=======
      <li>
        <a href="https://joy.recurse.com/posts/1391-one-of-these-jpegs-is-not-like-the-other">One of these JPEGs is not like the other</a> (joy.recurse.com)
>>>>>>> d5952274
      </li>
      
      
      
      
      
<<<<<<< HEAD
=======
      
>>>>>>> d5952274
      
      <li>
        <a href="posts/writing.html">Writing</a> (scattered-thoughts.net)
      </li>
      
      
      
      
      
      
      <li>
        <a href="posts/paperterm.html">PaperTerm</a> (joy.recurse.com)
      </li>
      
      
      
      
      
      
      <li>
        <a href="posts/clj-commons-logo.html">clj-commons Logo</a> (tonsky.me)
      </li>
      
      
      
      
      
      
      <li>
        <a href="posts/gen-art-with-conway-s-game-of-life.html">Gen Art with Conway&#39;s Game of Life</a> (joy.recurse.com)
      </li>
      
      
      
      
      
      
      <li>
        <a href="posts/fretboard-diagram-generator.html">Fretboard Diagram Generator</a> (joy.recurse.com)
      </li>
      
      
      
      
      
      
      <li>
        <a href="posts/major-errors-on-this-blog-and-their-corrections.html">Major errors on this blog (and their corrections)</a> (danluu.com)
      </li>
      
      
      
      
      
      
      <li>
        <a href="posts/how-we-keep-the-momentum.html">How we keep the momentum</a> (mikehudack.substack.com)
      </li>
      
      
      
      
      
      
      <li>
        <a href="posts/in-defense-of-verification.html">In defense of verification</a> (macwright.com)
      </li>
      
      
      
      
      
      
      <li>
        <a href="posts/clay-pot-chicken-rice.html">‘Clay Pot Chicken Rice’</a> (gochugarugirl.com)
      </li>
      
      
      
      
      
      
      <li>
        <a href="posts/debugging-a-weird-file-not-found-error.html">Debugging a weird &#39;file not found&#39; error</a> (jvns.ca)
      </li>
      
      
      
      
      
      
      <li>
        <a href="posts/against-single-narratives-in-crypto.html">Against Single Narratives in Crypto</a> (commoncog.com)
      </li>
      
      
      
      
      
      
      <li>
        <a href="posts/.html">Мы обречены</a> (www.youtube.com)
      </li>
      
      
      
      
      
      
      <li>
        <a href="posts/bridge-watch.html">Bridge.watch</a> (joy.recurse.com)
      </li>
      
      
      
      
      
      
      <li>
        <a href="posts/some-notes-on-using-esbuild.html">Some notes on using esbuild</a> (jvns.ca)
      </li>
      
      
      
      
      
      
      <li>
        <a href="posts/a-href-blog-chris-farthing-chris-farthings-woodberry-bird-highlights-october-2021-hreflang-en-chris-farthing-s-woodberry-bird-highlights-october-2021-a.html">&lt;a href=&#34;/blog/chris-farthing/chris-farthings-woodberry-bird-highlights-october-2021&#34; hreflang=&#34;en&#34;&gt;Chris Farthing’s Woodberry bird highlights: October 2021&lt;/a&gt;</a> (www.wildlondon.org.uk)
      </li>
      
      
      
      
      
      
      <li>
        <a href="posts/meme-it-so.html">Meme It So</a> (joy.recurse.com)
      </li>
      
      
      
<<<<<<< HEAD
      
      
      
      <li>
        <a href="posts/individuals-matter.html">Individuals matter</a> (danluu.com)
      </li>
      
      
      
=======
>>>>>>> d5952274
    </ol>

    <footer>
      <p>
        <a href="https://github.com/jamesroutley/news.routley.io"
          >What is this?</a
        >
      </p>
    </footer>
  </body>
</html><|MERGE_RESOLUTION|>--- conflicted
+++ resolved
@@ -18,6 +18,15 @@
       
       
       <li>
+        <a href="posts/i-returned-my-remarkable2.html">I returned my Remarkable2</a> (offbyone.us)
+      </li>
+      
+      
+      
+      
+      
+      
+      <li>
         <a href="posts/is-watching-the-1984-ghostbusters-movie-killing-people.html">Is watching the 1984 Ghostbusters movie killing people?</a> (www.covid-datascience.com)
       </li>
       
@@ -63,6 +72,15 @@
       
       
       <li>
+        <a href="posts/importance-of-muscle-mass-strength-and-cardiorespiratory-fitness-for-longevity.html">Importance of muscle mass, strength and cardiorespiratory fitness for longevity</a> (peterattiamd.com)
+      </li>
+      
+      
+      
+      
+      
+      
+      <li>
         <a href="posts/reduce-reuse-recycle-apple-announces-self-service-repair.html">|Reduce, Reuse, Recycle| Apple announces self service repair.</a> (www.apple.com)
       </li>
       
@@ -72,15 +90,6 @@
       
       
       <li>
-        <a href="posts/omicron-update-nov-27.html">Omicron Update: Nov 27</a> (yourlocalepidemiologist.substack.com)
-      </li>
-      
-      
-      
-      
-      
-      
-      <li>
         <a href="posts/measuring-software-complexity-what-metrics-to-use.html">Measuring Software Complexity: What Metrics to Use?</a> (thevaluable.dev)
       </li>
       
@@ -117,9 +126,6 @@
       
       
       <li>
-<<<<<<< HEAD
-        <a href="posts/bison-in-canada-discover-ancient-petroglyphs-fulfilling-an-indigenous-prophecy.html">Bison in Canada Discover Ancient Petroglyphs, Fulfilling an Indigenous Prophecy</a> (www.smithsonianmag.com)
-=======
         <a href="posts/proof-of-stake-is-incapable-of-producing-a-consensus.html">Proof of stake is incapable of producing a consensus</a> (yanmaani.github.io)
       </li>
       
@@ -130,7 +136,6 @@
       
       <li>
         <a href="posts/saintcon-lock-picking-lawyer-keynote.html">Saintcon: Lock Picking Lawyer Keynote</a> (www.youtube.com)
->>>>>>> d5952274
       </li>
       
       
@@ -164,24 +169,15 @@
       
       
       
-<<<<<<< HEAD
       
       <li>
         <a href="posts/one-of-these-jpegs-is-not-like-the-other.html">One of these JPEGs is not like the other</a> (joy.recurse.com)
-=======
-      <li>
-        <a href="https://joy.recurse.com/posts/1391-one-of-these-jpegs-is-not-like-the-other">One of these JPEGs is not like the other</a> (joy.recurse.com)
->>>>>>> d5952274
-      </li>
-      
-      
-      
-      
-      
-<<<<<<< HEAD
-=======
-      
->>>>>>> d5952274
+      </li>
+      
+      
+      
+      
+      
       
       <li>
         <a href="posts/writing.html">Writing</a> (scattered-thoughts.net)
@@ -324,7 +320,6 @@
       
       
       
-<<<<<<< HEAD
       
       
       
@@ -334,8 +329,6 @@
       
       
       
-=======
->>>>>>> d5952274
     </ol>
 
     <footer>

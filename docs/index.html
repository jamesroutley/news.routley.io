<!DOCTYPE html>
<html>
  <head>
    <meta charset="utf-8" />
    <meta http-equiv="X-UA-Compatible" content="IE=edge,chrome=1" />
    <meta name="viewport" content="width=device-width, initial-scale=1" />
    <title>James Routley | Feed</title>

    <link rel="stylesheet" type="text/css" href="styles.css" media="screen" />
  </head>
  <body>
    <h1>News</h1>

    <ol class="postlist">
      
      
      
      
      
      <li>
        <a href="posts/i-returned-my-remarkable2.html">I returned my Remarkable2</a> (offbyone.us)
      </li>
      
      
      
      
      
      
      <li>
        <a href="posts/those-who-exist-have-existed-or-will-exist-in-the-vicinity-of-omelas.html">Those who exist, have existed, or will exist in the vicinity of Omelas</a> (www.metafilter.com)
      </li>
      
      
      
      
      
      
      <li>
        <a href="posts/is-watching-the-1984-ghostbusters-movie-killing-people.html">Is watching the 1984 Ghostbusters movie killing people?</a> (www.covid-datascience.com)
      </li>
      
      
      
      
      
      
      <li>
        <a href="posts/4k-desktop-wallpaper-generator.html">Show HN: 4K Desktop Wallpaper Generator</a> (tanck.nl)
      </li>
      
      
      
      
      
      
      <li>
        <a href="posts/calling-rust-from-python-using-pyo3.html">Calling Rust from Python using PyO3</a> (saidvandeklundert.net)
      </li>
      
      
      
      
      
      
      <li>
        <a href="posts/floating-point-visually-explained-2017.html">Floating point visually explained (2017)</a> (fabiensanglard.net)
      </li>
      
      
      
      
      
      
      <li>
        <a href="posts/github-broken-download-urls.html">GitHub Broken Download URLs</a> (github.com)
      </li>
      
      
      
      
      
      
      <li>
        <a href="posts/importance-of-muscle-mass-strength-and-cardiorespiratory-fitness-for-longevity.html">Importance of muscle mass, strength and cardiorespiratory fitness for longevity</a> (peterattiamd.com)
      </li>
      
      
      
      
      
      
      <li>
        <a href="posts/reduce-reuse-recycle-apple-announces-self-service-repair.html">|Reduce, Reuse, Recycle| Apple announces self service repair.</a> (www.apple.com)
      </li>
      
      
      
      
      
      
      <li>
        <a href="posts/measuring-software-complexity-what-metrics-to-use.html">Measuring Software Complexity: What Metrics to Use?</a> (thevaluable.dev)
      </li>
      
      
      
      
      
      
      <li>
        <a href="posts/why-are-german-numbers-backwards.html">Why are German numbers backwards?</a> (german.stackexchange.com)
      </li>
      
      
      
      
      
      
      <li>
        <a href="posts/venus-on-qemu-enabling-the-new-virtual-vulkan-driver.html">Venus on QEMU: Enabling the new virtual Vulkan driver</a> (www.collabora.com)
      </li>
      
      
      
      
      
      
      <li>
        <a href="posts/indian-academics-throw-weight-behind-sci-hub-and-libgen-in-landmark-case.html">Indian academics throw weight behind Sci-Hub and LibGen in landmark case</a> (www.trtworld.com)
      </li>
      
      
      
      
      
      
      <li>
        <a href="posts/proof-of-stake-is-incapable-of-producing-a-consensus.html">Proof of stake is incapable of producing a consensus</a> (yanmaani.github.io)
      </li>
      
      
      
      
      
      
      <li>
        <a href="posts/saintcon-lock-picking-lawyer-keynote.html">Saintcon: Lock Picking Lawyer Keynote</a> (www.youtube.com)
      </li>
      
      
      
      
      
      
      <li>
        <a href="posts/books-that-changed-my-career-as-a-software-engineer.html">Books that changed my career as a software engineer</a> (julianogtz.github.io)
      </li>
      
      
      
      
      
      
      <li>
<<<<<<< HEAD
        <a href="posts/html-css-and-js-sidebar.html">HTML, CSS, and JS sidebar</a> (onestepcode.com)
      </li>
      
      
      
      
      
      
      <li>
        <a href="posts/loneliness-crows-prophecy-lost-things-and-courage.html">loneliness, crows, prophecy, lost things, and courage</a> (www.metafilter.com)
      </li>
      
      
      
      
      
      
      <li>
        <a href="posts/measuring-software-complexity-what-metrics-to-use.html">Measuring Software Complexity: What Metrics to Use?</a> (thevaluable.dev)
      </li>
      
      
      
      
      
      
      <li>
        <a href="posts/tetris-in-typescript.html">Tetris, in TypeScript</a> (marinhero.com)
      </li>
      
      
      
      
      
      
      <li>
        <a href="posts/i-can-help-maybe-he-expects-that.html">&#34;I can help.&#34; &#34;Maybe he expects that.&#34;</a> (www.metafilter.com)
=======
        <a href="posts/the-economics-of-broadway-shows.html">The Economics of Broadway Shows</a> (thehustle.co)
>>>>>>> 5f46365a
      </li>
      
      
      
      
      
      
      <li>
        <a href="posts/fuzzyset-js.html">fuzzyset.js</a> (joy.recurse.com)
      </li>
      
      
      
      
      
      
      <li>
        <a href="posts/testing.html">Testing</a> (scattered-thoughts.net)
      </li>
      
      
      
      
      
      
      <li>
        <a href="posts/testing.html">Testing</a> (scattered-thoughts.net)
      </li>
      
      
      
      
      
      
      <li>
        <a href="posts/at-work-i-am-composed-and-civil-and-do-not-break-anything.html">&#34;At work I am composed and civil and do not break anything&#34;</a> (www.metafilter.com)
      </li>
      
      
      
      
      
      
      <li>
        <a href="posts/one-of-these-jpegs-is-not-like-the-other.html">One of these JPEGs is not like the other</a> (joy.recurse.com)
      </li>
      
      
      
      
      
      
      <li>
        <a href="posts/reactionary.html">Reactionary</a> (notebook.wesleyac.com)
      </li>
      
      
      
      
      
      
      <li>
        <a href="posts/software-i-m-thankful-for.html">Software I’m thankful for</a> (crawshaw.io)
      </li>
      
      
      
      
      
      
      <li>
        <a href="posts/writing.html">Writing</a> (scattered-thoughts.net)
      </li>
      
      
      
      
      
      
      <li>
        <a href="posts/writing.html">Writing</a> (scattered-thoughts.net)
      </li>
      
      
      
      
      
      
      <li>
        <a href="posts/health-insurance-retirement-plans-for-open-source-maintainers.html">Health Insurance &amp; Retirement Plans For Open Source Maintainers</a> (www.harihareswara.net)
      </li>
      
      
      
      
      
      
      <li>
        <a href="posts/my-best-friend-is-a-dolphin-and-sometimes-it-s-weird.html">&#34;My best friend is a dolphin and sometimes it’s weird.&#34;</a> (www.metafilter.com)
      </li>
      
      
      
      
      
      
      <li>
        <a href="posts/a-minimal-bitcoin-implementation.html">A minimal Bitcoin implementation</a> (payments.posthaven.com)
      </li>
      
      
      
      
      
      
      <li>
        <a href="posts/paperterm.html">PaperTerm</a> (joy.recurse.com)
      </li>
      
      
      
      
      
      
      <li>
        <a href="posts/clj-commons-logo.html">clj-commons Logo</a> (tonsky.me)
      </li>
      
      
      
      
      
      
      <li>
        <a href="posts/sixteen-earth-years-not-quite-nine-martian.html">&#34;Sixteen Earth years. Not quite nine, Martian.&#34;</a> (www.metafilter.com)
      </li>
      
      
      
      
      
      
      <li>
        <a href="posts/gen-art-with-conway-s-game-of-life.html">Gen Art with Conway&#39;s Game of Life</a> (joy.recurse.com)
      </li>
      
      
      
      
      
      
      <li>
        <a href="posts/consecutive-squareful-numbers.html">Consecutive squareful numbers</a> (blog.plover.com)
      </li>
      
      
      
      
      
      
      <li>
        <a href="posts/visual-programming-functions-copilot.html">Visual Programming, Functions, Copilot</a> (alok.github.io)
      </li>
      
      
      
      
      
      
      <li>
        <a href="posts/detecting-malicious-unicode-in-github-prs.html">Detecting (Malicious) Unicode in GitHub PRs</a> (tech.michaelaltfield.net)
      </li>
      
      
      
      
      
      
      <li>
        <a href="posts/algorithmic-midi-music.html">Algorithmic Midi Music</a> (thewitchofendor.com)
      </li>
      
      
      
      
      
      
      <li>
        <a href="posts/lightning-fast-open-source-search-with-jason-bosco-typesense-creator.html">Lightning-Fast, Open Source Search with Jason Bosco, Typesense Creator</a> (www.youtube.com)
      </li>
      
      
      
      
      
      
      <li>
        <a href="posts/the-obvious-target-for-any-attempt-at-communication-is-one-s-peers.html">&#34;The obvious target for any attempt at communication is one&#39;s peers.&#34;</a> (www.metafilter.com)
      </li>
      
      
      
      
      
      
      <li>
        <a href="posts/fretboard-diagram-generator.html">Fretboard Diagram Generator</a> (joy.recurse.com)
      </li>
      
      
      
      
      
      
      <li>
        <a href="posts/react-canvascomponent-and-conway-s-game-of-life.html">React CanvasComponent and Conway’s Game of Life</a> (mrcoles.com)
      </li>
      
      
      
      
      
      
      <li>
        <a href="posts/major-errors-on-this-blog-and-their-corrections.html">Major errors on this blog (and their corrections)</a> (danluu.com)
      </li>
      
      
      
      
      
      
      <li>
        <a href="posts/be-careful-when-using-vxlan.html">Be careful when using vxlan!</a> (blog.pault.ag)
      </li>
      
      
      
      
      
      
      <li>
        <a href="posts/major-errors-on-this-blog-and-their-corrections.html">Major errors on this blog (and their corrections)</a> (danluu.com)
      </li>
      
      
      
      
      
      
      <li>
        <a href="posts/with-a-red-pen-she-writes-in-the-margins-all-the-names-she-can-recall.html">&#34;with a red pen, she writes in the margins all the names she can recall&#34;</a> (www.metafilter.com)
      </li>
      
      
      
      
      
      
      <li>
        <a href="posts/tools-for-personal-metaphysics.html">Tools for Personal Metaphysics</a> (thewitchofendor.com)
      </li>
      
      
      
      
      
      
      <li>
        <a href="posts/but-then-her-tiny-nostrils-flared-and-i-knew-i-was-dead.html">&#34;But then her tiny nostrils flared, and I knew I was dead.&#34;</a> (www.metafilter.com)
      </li>
      
      
      
      
      
      
      <li>
        <a href="posts/programmatic-access-of-c-structures.html">Programmatic Access of C Structures</a> (debamitro.github.io)
      </li>
      
      
      
      
      
      
      <li>
        <a href="posts/building-a-search-app-in-react-js-using-typesense-next-js-tailwind-css.html">Building a Search App in React.js using Typesense, Next.js &amp; Tailwind CSS</a> (www.youtube.com)
      </li>
      
      
      
      
      
      
      <li>
        <a href="posts/she-is-lonely-and-skeptical-of-my-ability-to-ease-her-loneliness.html">&#34;she is lonely, and skeptical of my ability to ease her loneliness&#34;</a> (www.metafilter.com)
      </li>
      
      
      
      
      
      
      <li>
        <a href="posts/one-of-these-jpegs-is-not-like-the-other.html">One of these JPEGs is not like the other</a> (blog.benjojo.co.uk)
      </li>
      
      
      
      
      
      
      <li>
        <a href="posts/how-we-keep-the-momentum.html">How we keep the momentum</a> (mikehudack.substack.com)
      </li>
      
      
      
      
      
      
      <li>
        <a href="posts/in-defense-of-verification.html">In defense of verification</a> (macwright.com)
      </li>
      
      
      
      
      
      
      <li>
        <a href="posts/exploring-typesense-a-lightning-fast-open-source-search-engine.html">Exploring Typesense, a lightning-fast, open source search engine</a> (www.youtube.com)
      </li>
      
      
      
      
      
      
      <li>
        <a href="posts/bike-trip.html">Bike Trip</a> (notebook.wesleyac.com)
      </li>
      
      
      
      
      
      
      <li>
        <a href="posts/that-policy-changed-last-week.html">&#34;That policy changed last week.&#34;</a> (omarish.com)
      </li>
      
      
      
      
      
      
      <li>
        <a href="posts/clay-pot-chicken-rice.html">‘Clay Pot Chicken Rice’</a> (gochugarugirl.com)
      </li>
      
      
      
      
      
      
      <li>
        <a href="posts/mech-suits-an-aristocrat-talking-dinosaurs-who-race-motocross.html">Mech suits, an aristocrat, talking dinosaurs who race motocross</a> (www.metafilter.com)
      </li>
      
      
      
      
      
      
      <li>
        <a href="posts/in-simple-english-what-does-it-mean-to-be-transcendental.html">In simple English, what does it mean to be transcendental?</a> (blog.plover.com)
      </li>
      
      
      
      
      
      
      <li>
        <a href="posts/why-you-need-to-prioritize-hipaa-compliance-for-your-modern-data-infrastructure.html">Why You Need to Prioritize HIPAA Compliance For Your Modern Data Infrastructure</a> (www.freshpaint.io)
      </li>
      
      
      
      
      
      
      <li>
        <a href="posts/debugging-a-weird-file-not-found-error.html">Debugging a weird &#39;file not found&#39; error</a> (jvns.ca)
      </li>
      
      
      
      
      
      
      <li>
        <a href="posts/prefix-sum-on-portable-compute-shaders.html">Prefix sum on portable compute shaders</a> (raphlinus.github.io)
      </li>
      
      
      
      
      
      
      <li>
        <a href="posts/observed-the-hunter-s-nephew-with-severely-limited-enthusiasm.html">&#34;observed the hunter’s nephew, with severely limited enthusiasm&#34;</a> (www.metafilter.com)
      </li>
      
      
      
      
      
      
      <li>
        <a href="posts/debugging-a-weird-file-not-found-error.html">Debugging a weird &#39;file not found&#39; error</a> (jvns.ca)
      </li>
      
      
      
      
      
      
      <li>
        <a href="posts/the-right-kind-of-thing.html">The right kind of thing</a> (www.bryanbraun.com)
      </li>
      
      
      
      
      
      
      <li>
        <a href="posts/binary-relations-in-idris.html">Binary Relations in Idris</a> (nickdrozd.github.io)
      </li>
      
      
      
      
      
      
      <li>
        <a href="posts/syntax-highlighting-my-keymap-quickref.html">Syntax highlighting my keymap quickref</a> (rfong.github.io)
      </li>
      
      
      
      
      
      
      <li>
        <a href="posts/against-single-narratives-in-crypto.html">Against Single Narratives in Crypto</a> (commoncog.com)
      </li>
      
      
      
      
      
      
      <li>
        <a href="posts/.html">Мы обречены</a> (www.youtube.com)
      </li>
      
      
      
      
      
      
      <li>
        <a href="posts/what-is-not-portable.html">What is not portable</a> (blog.plover.com)
      </li>
      
      
      
      
      
      
      <li>
        <a href="posts/paper-and-ink-lemons-and-a-bike.html">Paper and ink, lemons and a bike</a> (www.metafilter.com)
      </li>
      
      
      
      
      
      
      <li>
        <a href="posts/bridge-watch.html">Bridge.watch</a> (joy.recurse.com)
      </li>
      
      
      
      
      
      
      <li>
        <a href="posts/idle-javascript-observations-vol-2-when-2-2-2.html">Idle JavaScript Observations, Vol. 2: When 2 &#43; 2 = 2</a> (george.mand.is)
      </li>
      
      
      
      
      
      
      <li>
        <a href="posts/some-notes-on-using-esbuild.html">Some notes on using esbuild</a> (jvns.ca)
      </li>
      
      
      
      
      
      
      <li>
        <a href="posts/some-notes-on-using-esbuild.html">Some notes on using esbuild</a> (jvns.ca)
      </li>
      
      
      
      
      
      
      <li>
        <a href="posts/most-of-us-weren-t-ready-for-it-some-of-us-still-aren-t.html">&#34;Most of us weren’t ready for it. Some of us still aren’t.&#34;</a> (www.metafilter.com)
      </li>
      
      
      
      
      
      
      <li>
        <a href="posts/a-href-blog-chris-farthing-chris-farthings-woodberry-bird-highlights-october-2021-hreflang-en-chris-farthing-s-woodberry-bird-highlights-october-2021-a.html">&lt;a href=&#34;/blog/chris-farthing/chris-farthings-woodberry-bird-highlights-october-2021&#34; hreflang=&#34;en&#34;&gt;Chris Farthing’s Woodberry bird highlights: October 2021&lt;/a&gt;</a> (www.wildlondon.org.uk)
      </li>
      
      
      
      
      
      
      <li>
        <a href="posts/meme-it-so.html">Meme It So</a> (joy.recurse.com)
      </li>
      
      
      
      
      
      
      <li>
        <a href="posts/the-maximum-delay-for-settimeout.html">The maximum delay for setTimeout</a> (mrcoles.com)
      </li>
      
      
      
      
      
      
      <li>
        <a href="posts/building-bridge-watch.html">Building Bridge.watch</a> (mclare.blog)
      </li>
      
      
      
      
      
      
      <li>
        <a href="posts/individuals-matter.html">Individuals matter</a> (danluu.com)
      </li>
      
      
      
    </ol>

    <footer>
      <p>
        <a href="https://github.com/jamesroutley/news.routley.io"
          >What is this?</a
        >
      </p>
    </footer>
  </body>
</html><|MERGE_RESOLUTION|>--- conflicted
+++ resolved
@@ -162,7 +162,6 @@
       
       
       <li>
-<<<<<<< HEAD
         <a href="posts/html-css-and-js-sidebar.html">HTML, CSS, and JS sidebar</a> (onestepcode.com)
       </li>
       
@@ -200,9 +199,6 @@
       
       <li>
         <a href="posts/i-can-help-maybe-he-expects-that.html">&#34;I can help.&#34; &#34;Maybe he expects that.&#34;</a> (www.metafilter.com)
-=======
-        <a href="posts/the-economics-of-broadway-shows.html">The Economics of Broadway Shows</a> (thehustle.co)
->>>>>>> 5f46365a
       </li>
       
       
@@ -770,6 +766,15 @@
       
       <li>
         <a href="posts/building-bridge-watch.html">Building Bridge.watch</a> (mclare.blog)
+      </li>
+      
+      
+      
+      
+      
+      
+      <li>
+        <a href="posts/individuals-matter.html">Individuals matter</a> (danluu.com)
       </li>
       
       
